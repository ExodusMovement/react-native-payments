--- conflicted
+++ resolved
@@ -1,10 +1,6 @@
 {
   "name": "react-native-payments",
-<<<<<<< HEAD
-  "version": "0.6.0",
-=======
   "version": "0.7.0",
->>>>>>> 7e9c4fae
   "scripts": {
     "run:packager": "cd examples/native && yarn run:packager",
     "run:ios": "cd examples/native && yarn run:ios",
